package libp2pendpoint

import (
	"context"
	"errors"
	"sync"
	"testing"
	"time"

	"github.com/benbjohnson/clock"
	"github.com/libp2p/go-libp2p"
	"github.com/libp2p/go-libp2p/core/network"
	"github.com/libp2p/go-libp2p/core/peer"
	"github.com/libp2p/go-libp2p/p2p/net/swarm"
	ma "github.com/multiformats/go-multiaddr"
	"github.com/plprobelab/go-kademlia/events/planner"
	"github.com/plprobelab/go-kademlia/events/scheduler"
	"github.com/plprobelab/go-kademlia/events/scheduler/simplescheduler"
	"github.com/plprobelab/go-kademlia/network/address"
	"github.com/plprobelab/go-kademlia/network/address/addrinfo"
	"github.com/plprobelab/go-kademlia/network/address/peerid"
	stringid "github.com/plprobelab/go-kademlia/network/address/stringid"
	"github.com/plprobelab/go-kademlia/network/endpoint"
	"github.com/plprobelab/go-kademlia/network/message"
	"github.com/plprobelab/go-kademlia/network/message/ipfsv1"
	"github.com/plprobelab/go-kademlia/network/message/simmessage"
	"github.com/stretchr/testify/require"
)

var (
	peerstoreTTL = 10 * time.Minute
	protoID      = address.ProtocolID("/test/1.0.0")
)

func createEndpoints(t *testing.T, ctx context.Context, nPeers int) (
	[]*Libp2pEndpoint, []*addrinfo.AddrInfo, []*peerid.PeerID,
	[]scheduler.AwareScheduler) {
	clk := clock.New()

	scheds := make([]scheduler.AwareScheduler, nPeers)
	ids := make([]*peerid.PeerID, nPeers)
	addrinfos := make([]*addrinfo.AddrInfo, nPeers)
	endpoints := make([]*Libp2pEndpoint, nPeers)
	for i := 0; i < nPeers; i++ {
		scheds[i] = simplescheduler.NewSimpleScheduler(clk)
		host, err := libp2p.New()
		require.NoError(t, err)
		ids[i] = peerid.NewPeerID(host.ID())
		addrinfos[i] = addrinfo.NewAddrInfo(peer.AddrInfo{
			ID:    ids[i].ID,
			Addrs: host.Addrs(),
		})
		endpoints[i] = NewLibp2pEndpoint(ctx, host, scheds[i])
		na, err := endpoints[i].NetworkAddress(ids[i])
		require.NoError(t, err)
		for _, a := range na.Addresses() {
			ma, ok := a.(ma.Multiaddr)
			require.True(t, ok)
			require.Contains(t, host.Addrs(), ma)
		}
	}
	return endpoints, addrinfos, ids, scheds
}

func connectEndpoints(t *testing.T, ctx context.Context, endpoints []*Libp2pEndpoint,
	addrInfos []*addrinfo.AddrInfo) {
	require.Len(t, endpoints, len(addrInfos))
	for i, ep := range endpoints {
		for j, ai := range addrInfos {
			if i == j {
				continue
			}
			err := ep.MaybeAddToPeerstore(ctx, ai, peerstoreTTL)
			require.NoError(t, err)
		}
	}
}

func TestConnections(t *testing.T) {
	ctx := context.Background()

	// create endpoints
	endpoints, addrs, ids, _ := createEndpoints(t, ctx, 4)

	invalidID := stringid.NewStringID("invalid")

	// test that the endpoint's kademlia key is as expected
	for i, ep := range endpoints {
		require.Equal(t, ids[i].Key(), ep.KadKey())
	}

	// add peer 1 to peer 0's peerstore
	err := endpoints[0].MaybeAddToPeerstore(ctx, addrs[1], peerstoreTTL)
	require.NoError(t, err)
	// add invalid peer to peerstore
	err = endpoints[0].MaybeAddToPeerstore(ctx, invalidID, peerstoreTTL)
	require.Equal(t, endpoint.ErrInvalidPeer, err)
	// should add no information for self
	err = endpoints[0].MaybeAddToPeerstore(ctx, addrs[0], peerstoreTTL)
	require.NoError(t, err)
	// add peer 1 to peer 0's peerstore
	err = endpoints[0].MaybeAddToPeerstore(ctx, addrs[3], peerstoreTTL)
	require.NoError(t, err)

	// test connectedness, not connected but known address -> NotConnected
	connectedness, err := endpoints[0].Connectedness(ids[1])
	require.NoError(t, err)
	require.Equal(t, network.NotConnected, connectedness)
	// not connected, unknown address -> NotConnected
	connectedness, err = endpoints[0].Connectedness(ids[2])
	require.NoError(t, err)
	require.Equal(t, network.NotConnected, connectedness)
	// invalid peerid -> error
	connectedness, err = endpoints[1].Connectedness(invalidID)
	require.Equal(t, endpoint.ErrInvalidPeer, err)
	require.Equal(t, network.NotConnected, connectedness)
	// verify peerinfo for invalid peerid
	peerinfo, err := endpoints[1].PeerInfo(invalidID)
	require.Equal(t, endpoint.ErrInvalidPeer, err)
	require.Len(t, peerinfo.Addrs, 0)
	// verify network address for valid peerid
	netAddr, err := endpoints[0].NetworkAddress(ids[1])
	require.NoError(t, err)
	ai, ok := netAddr.(*addrinfo.AddrInfo)
	require.True(t, ok)
	require.Equal(t, ids[1].ID, ai.PeerID().ID)
	require.Len(t, ai.Addrs, len(addrs[1].Addrs))
	for _, addr := range ai.Addrs {
		require.Contains(t, addrs[1].Addrs, addr)
	}
	// verify network address for invalid peerid
	netAddr, err = endpoints[0].NetworkAddress(invalidID)
	require.Equal(t, endpoint.ErrInvalidPeer, err)
	require.Nil(t, netAddr)
	// dial from 0 to 1
	err = endpoints[0].DialPeer(ctx, ids[1])
	require.NoError(t, err)
	// test connectedness
	connectedness, err = endpoints[0].Connectedness(ids[1])
	require.NoError(t, err)
	require.Equal(t, network.Connected, connectedness)
	// test peerinfo
	peerinfo, err = endpoints[0].PeerInfo(ids[1])
	require.NoError(t, err)
	require.Len(t, peerinfo.Addrs, len(addrs[1].Addrs))
	for _, addr := range peerinfo.Addrs {
		require.Contains(t, addrs[1].Addrs, addr)
	}
	peerinfo, err = endpoints[0].PeerInfo(ids[2])
	require.NoError(t, err)
	require.Len(t, peerinfo.Addrs, 0)

	// dial from 1 to invalid peerid
	err = endpoints[1].DialPeer(ctx, invalidID)
	require.Error(t, err)
	require.Equal(t, endpoint.ErrInvalidPeer, err)
	// dial again from 0 to 1, no is already connected
	err = endpoints[0].DialPeer(ctx, ids[1])
	require.NoError(t, err)
	// dial from 1 to 0, works because 1 is already connected to 0
	err = endpoints[1].DialPeer(ctx, ids[0])
	require.NoError(t, err)
	// dial from 0 to 2, fails because 0 doesn't know 2's addresses
	err = endpoints[0].DialPeer(ctx, ids[2])
	require.Error(t, err)
}

func TestAsyncDial(t *testing.T) {
	ctx := context.Background()
	wg := sync.WaitGroup{}

	endpoints, addrs, ids, scheds := createEndpoints(t, ctx, 4)

	// test async dial and report from 0 to 1
	err := endpoints[0].MaybeAddToPeerstore(ctx, addrs[1], peerstoreTTL)
	require.NoError(t, err)
	wg.Add(1)
	err = endpoints[0].AsyncDialAndReport(ctx, ids[1], func(ctx context.Context, success bool) {
		require.True(t, success)
		wg.Done()
	})
	require.NoError(t, err)
	wg.Add(1)
	go func() {
		// AsyncDialAndReport adds the dial action to the event queue, so we
		// need to run the scheduler
		for !scheds[0].RunOne(ctx) {
			time.Sleep(time.Millisecond)
		}
		wg.Done()
	}()
	wg.Wait()
	// nothing to run for both schedulers
	for _, s := range scheds {
		require.Equal(t, planner.MaxTime, s.NextActionTime(ctx))
	}

	// test async dial and report from 0 to 2 (already connected)
	err = endpoints[0].MaybeAddToPeerstore(ctx, addrs[2], peerstoreTTL)
	require.NoError(t, err)
	err = endpoints[0].DialPeer(ctx, ids[2])
	require.NoError(t, err)
	err = endpoints[0].AsyncDialAndReport(ctx, ids[1], func(ctx context.Context, success bool) {
		require.True(t, success)
	})
	require.NoError(t, err)
	// nothing to run for both schedulers
	for _, s := range scheds {
		require.Equal(t, planner.MaxTime, s.NextActionTime(ctx))
	}

	// test async dial and report from 0 to 3 (unknown address)
	wg.Add(1)
	endpoints[0].AsyncDialAndReport(ctx, ids[3], func(ctx context.Context, success bool) {
		require.False(t, success)
		wg.Done()
	})
	wg.Add(1)
	go func() {
		// AsyncDialAndReport adds the dial action to the event queue, so we
		// need to run the scheduler
		for !scheds[0].RunOne(ctx) {
			time.Sleep(time.Millisecond)
		}
		wg.Done()
	}()
	wg.Wait()
	// nothing to run for both schedulers
	for _, s := range scheds {
		require.Equal(t, s.NextActionTime(ctx), planner.MaxTime)
	}

	// test asyc dial with invalid peerid
	err = endpoints[0].AsyncDialAndReport(ctx, stringid.NewStringID("invalid"), nil)
	require.Equal(t, endpoint.ErrInvalidPeer, err)
	// nothing to run for both schedulers
	for _, s := range scheds {
		require.Equal(t, planner.MaxTime, s.NextActionTime(ctx))
	}
}

func TestRequestHandler(t *testing.T) {
	ctx := context.Background()
	endpoints, _, _, _ := createEndpoints(t, ctx, 1)

	// set node 1 to server mode
	requestHandler := func(ctx context.Context, id address.NodeID,
		req message.MinKadMessage) (message.MinKadMessage, error) {
		// request handler returning the received message
		return req, nil
	}
	err := endpoints[0].AddRequestHandler(protoID, &ipfsv1.Message{}, requestHandler)
	require.NoError(t, err)
	err = endpoints[0].AddRequestHandler(protoID, &ipfsv1.Message{}, nil)
	require.Equal(t, endpoint.ErrNilRequestHandler, err)

	// invalid message format for handler
	err = endpoints[0].AddRequestHandler("/fail/1.0.0", &simmessage.SimMessage{}, requestHandler)
	require.Equal(t, ErrRequireProtoKadMessage, err)

	// remove request handler
	endpoints[0].RemoveRequestHandler(protoID)
}

func TestReqFailFast(t *testing.T) {
	ctx := context.Background()

	endpoints, addrs, ids, _ := createEndpoints(t, ctx, 3)
	connectEndpoints(t, ctx, endpoints[:2], addrs[:2])

	req := ipfsv1.FindPeerRequest(ids[1])
	// invalid response format (not protobuf)
	err := endpoints[0].SendRequestHandleResponse(ctx, protoID, ids[1], req,
		&simmessage.SimMessage{}, time.Second, nil)
	require.Equal(t, ErrRequireProtoKadResponse, err)

	// invalid request format (not protobuf)
	err = endpoints[0].SendRequestHandleResponse(ctx, protoID, ids[1],
		&simmessage.SimMessage{}, &ipfsv1.Message{}, time.Second, nil)
	require.Equal(t, ErrRequireProtoKadMessage, err)

	// invalid recipient (not a peerid)
	err = endpoints[0].SendRequestHandleResponse(ctx, protoID,
		stringid.NewStringID("invalid"), req, &ipfsv1.Message{}, time.Second, nil)
	require.Equal(t, ErrRequirePeerID, err)

	// nil response handler
	err = endpoints[0].SendRequestHandleResponse(ctx, protoID, ids[1], req,
		&ipfsv1.Message{}, time.Second, nil)
	require.Equal(t, endpoint.ErrNilResponseHandler, err)

	// non nil response handler that should not be called
	responseHandler := func(_ context.Context, _ message.MinKadResponseMessage, err error) {
		require.Fail(t, "response handler shouldn't be called")
	}

	// peer 0 isn't connected to peer 2, so it should fail fast
	err = endpoints[0].SendRequestHandleResponse(ctx, protoID, ids[2], req,
		&ipfsv1.Message{}, time.Second, responseHandler)
	require.Equal(t, endpoint.ErrUnknownPeer, err)
}

func TestSuccessfulRequest(t *testing.T) {
	ctx := context.Background()

	endpoints, addrs, ids, scheds := createEndpoints(t, ctx, 2)
	connectEndpoints(t, ctx, endpoints, addrs)

	// set node 1 to server mode
	requestHandler := func(ctx context.Context, id address.NodeID,
		req message.MinKadMessage) (message.MinKadMessage, error) {
		// request handler returning the received message
		return req, nil
	}
	err := endpoints[1].AddRequestHandler(protoID, &ipfsv1.Message{}, requestHandler)
	require.NoError(t, err)

	wg := sync.WaitGroup{}
	responseHandler := func(ctx context.Context,
		resp message.MinKadResponseMessage, err error) {
		wg.Done()
	}
	req := ipfsv1.FindPeerRequest(ids[1])
	wg.Add(1)
	endpoints[0].SendRequestHandleResponse(ctx, protoID, ids[1], req,
		&ipfsv1.Message{}, time.Second, responseHandler)
	wg.Add(2)
	go func() {
		// run server 1
		for !scheds[1].RunOne(ctx) {
			time.Sleep(time.Millisecond)
		}
		require.False(t, scheds[1].RunOne(ctx)) // only 1 action should run on server
		wg.Done()
	}()
	go func() {
		// timeout is queued in the scheduler 0
		for !scheds[0].RunOne(ctx) {
			time.Sleep(time.Millisecond)
		}
		require.False(t, scheds[0].RunOne(ctx))
		wg.Done()
	}()
	wg.Wait()
	// nothing to run for both schedulers
	for _, s := range scheds {
		require.Equal(t, planner.MaxTime, s.NextActionTime(ctx))
	}
}

func TestReqUnknownPeer(t *testing.T) {
	ctx := context.Background()

	// create endpoints
	endpoints, addrs, ids, scheds := createEndpoints(t, ctx, 2)
	// replace address of peer 1 with an invalid address
	addrs[1] = addrinfo.NewAddrInfo(peer.AddrInfo{
		ID:    addrs[1].ID,
		Addrs: []ma.Multiaddr{ma.StringCast("/ip4/1.2.3.4")},
	})
	// "connect" the endpoints. 0 will store an invalid address for 1, so it
	// won't fail fast, because it believes that it knows how to reach 1
	connectEndpoints(t, ctx, endpoints, addrs)

	// verfiy that the wrong address is stored for peer 1 in peer 0
	na, err := endpoints[0].NetworkAddress(ids[1])
	require.NoError(t, err)
	for _, addr := range na.Addresses() {
		a, ok := addr.(ma.Multiaddr)
		require.True(t, ok)
		require.Contains(t, addrs[1].Addrs, a)
	}

	req := ipfsv1.FindPeerRequest(ids[1])
	wg := sync.WaitGroup{}
	responseHandler := func(_ context.Context, _ message.MinKadResponseMessage, err error) {
		wg.Done()
		require.Equal(t, swarm.ErrNoGoodAddresses, err)
	}

	// unknown valid peerid (address not stored in peerstore)
	wg.Add(1)
	err = endpoints[0].SendRequestHandleResponse(ctx, protoID, ids[1], req,
		&ipfsv1.Message{}, time.Second, responseHandler)
	require.NoError(t, err)
	wg.Add(1)
	go func() {
		// timeout is queued in the scheduler 0
		for !scheds[0].RunOne(ctx) {
			time.Sleep(time.Millisecond)
		}
		require.False(t, scheds[0].RunOne(ctx))
		wg.Done()
	}()
	wg.Wait()
	// nothing to run for both schedulers
	for _, s := range scheds {
		require.Equal(t, planner.MaxTime, s.NextActionTime(ctx))
	}
}

func TestReqTimeout(t *testing.T) {
	ctx := context.Background()

	endpoints, addrs, ids, scheds := createEndpoints(t, ctx, 2)
	connectEndpoints(t, ctx, endpoints, addrs)

	req := ipfsv1.FindPeerRequest(ids[1])

	wg := sync.WaitGroup{}

	err := endpoints[1].AddRequestHandler(protoID, &ipfsv1.Message{}, func(ctx context.Context,
		id address.NodeID, req message.MinKadMessage) (message.MinKadMessage, error) {
		return req, nil
	})
	require.NoError(t, err)

	responseHandler := func(_ context.Context, _ message.MinKadResponseMessage, err error) {
<<<<<<< HEAD
		require.Equal(t, endpoint.ErrTimeout, err)
=======
		require.Error(t, err)
>>>>>>> fbc489da
		wg.Done()
	}
	// timeout after 100 ms, will fail immediately
	err = endpoints[0].SendRequestHandleResponse(ctx, protoID, ids[1], req,
		&ipfsv1.Message{}, 100*time.Millisecond, responseHandler)
	require.NoError(t, err)
	wg.Add(2)
	go func() {
		// timeout is queued in the scheduler 0
		for !scheds[0].RunOne(ctx) {
			time.Sleep(1 * time.Millisecond)
		}
		require.False(t, scheds[0].RunOne(ctx))
		wg.Done()
	}()
	wg.Wait()
	// now that the client has timed out, the server will send back the reply
	require.True(t, scheds[1].RunOne(ctx))

	// nothing to run for both schedulers
	for _, s := range scheds {
		require.Equal(t, planner.MaxTime, s.NextActionTime(ctx))
	}
}

func TestReqHandlerError(t *testing.T) {
	// server request handler error
	ctx := context.Background()

	endpoints, addrs, ids, scheds := createEndpoints(t, ctx, 2)
	connectEndpoints(t, ctx, endpoints, addrs)

	req := ipfsv1.FindPeerRequest(ids[1])

	wg := sync.WaitGroup{}

	err := endpoints[1].AddRequestHandler(protoID, &ipfsv1.Message{}, func(ctx context.Context,
		id address.NodeID, req message.MinKadMessage) (message.MinKadMessage, error) {
		// request handler returns error
		return nil, errors.New("server error")
	})
	require.NoError(t, err)
	// responseHandler is run after context is cancelled
	responseHandler := func(ctx context.Context,
		resp message.MinKadResponseMessage, err error) {
		wg.Done()
		require.Error(t, err)
	}
	noResponseCtx, cancel := context.WithCancel(ctx)
	wg.Add(1)
	err = endpoints[0].SendRequestHandleResponse(noResponseCtx, protoID, ids[1], req,
		&ipfsv1.Message{}, 0, responseHandler)
	require.NoError(t, err)
	wg.Add(2)
	go func() {
		for !scheds[1].RunOne(ctx) {
			time.Sleep(time.Millisecond)
		}
		require.False(t, scheds[1].RunOne(ctx))
		cancel()
		wg.Done()
	}()
	go func() {
		// timeout is queued in the scheduler 0
		for !scheds[0].RunOne(ctx) {
			time.Sleep(time.Millisecond)
		}
		require.False(t, scheds[0].RunOne(ctx))
		wg.Done()
	}()
	wg.Wait()
	// nothing to run for both schedulers
	for _, s := range scheds {
		require.Equal(t, planner.MaxTime, s.NextActionTime(ctx))
	}
}

func TestReqHandlerReturnsWrongType(t *testing.T) {
	// server request handler returns wrong message type, no response is
	// returned by the server
	ctx := context.Background()

	endpoints, addrs, ids, scheds := createEndpoints(t, ctx, 2)
	connectEndpoints(t, ctx, endpoints, addrs)

	req := ipfsv1.FindPeerRequest(ids[1])

	wg := sync.WaitGroup{}
	err := endpoints[1].AddRequestHandler(protoID, &ipfsv1.Message{}, func(ctx context.Context,
		id address.NodeID, req message.MinKadMessage) (message.MinKadMessage, error) {
		// request handler returns error
		return &simmessage.SimMessage{}, nil
	})
	require.NoError(t, err)
	// responseHandler is run after context is cancelled
	responseHandler := func(ctx context.Context,
		resp message.MinKadResponseMessage, err error) {
		wg.Done()
		require.Error(t, err)
	}
	noResponseCtx, cancel := context.WithCancel(ctx)
	wg.Add(1)
	err = endpoints[0].SendRequestHandleResponse(noResponseCtx, protoID, ids[1], req,
		&ipfsv1.Message{}, 0, responseHandler)
	require.NoError(t, err)
	wg.Add(2)
	go func() {
		for !scheds[1].RunOne(ctx) {
			time.Sleep(time.Millisecond)
		}
		require.False(t, scheds[1].RunOne(ctx))
		cancel()
		wg.Done()
	}()
	go func() {
		// timeout is queued in the scheduler 0
		for !scheds[0].RunOne(ctx) {
			time.Sleep(time.Millisecond)
		}
		require.False(t, scheds[0].RunOne(ctx))
		wg.Done()
	}()
	wg.Wait()
	// nothing to run for both schedulers
	for _, s := range scheds {
		require.Equal(t, planner.MaxTime, s.NextActionTime(ctx))
	}
}<|MERGE_RESOLUTION|>--- conflicted
+++ resolved
@@ -416,11 +416,7 @@
 	require.NoError(t, err)
 
 	responseHandler := func(_ context.Context, _ message.MinKadResponseMessage, err error) {
-<<<<<<< HEAD
-		require.Equal(t, endpoint.ErrTimeout, err)
-=======
 		require.Error(t, err)
->>>>>>> fbc489da
 		wg.Done()
 	}
 	// timeout after 100 ms, will fail immediately
